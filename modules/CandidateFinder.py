from collections import defaultdict

"""
CandidateFinder finds possible positions based on edits we see in reads.
It parses through each read of a site and finds possible candidate positions.

Dictionaries it updates:
- candidate_by_read:    records at each position what reads had mismatches  {int -> list}
- coverage:             records coverage of a position                      {int -> int}
- edit_count:           records number of mismatches in a position          {int -> int}

Other data structures:
- candidate_positions (set):    set of positions that of potential candidate variants
- merged_windows (list):        list of windows of potential candidate variants.

Merged_windows is constructed from candidate_positions. If two positions fall within
MERGE_WINDOW_DISTANCE we merge them in a single window.
"""
DEFAULT_MIN_MAP_QUALITY = 5
MERGE_WINDOW_DISTANCE = 1
MERGE_WINDOW_OFFSET = 1
MIN_MISMATCH_THRESHOLD = 5


class CandidateFinder:
    """
    Given reads that align to a site and a pointer to the reference fasta file handler,
    candidate finder finds possible variant candidates_by_read of that site.
    """
    def __init__(self, reads, fasta_handler, chromosome_name, region_start_position, region_end_position):
        """
        Initialize a candidate finder object.
        :param reads: Reads that align to the site
        :param fasta_handler: Reference sequence handler
        :param chromosome_name: Chromosome name
        :param region_start_position: Start position of the region
        :param region_end_position: End position of the region
        """
        self.region_start_position = region_start_position
        self.region_end_position = region_end_position
        self.chromosome_name = chromosome_name
        self.fasta_handler = fasta_handler
        self.reads = reads

        # the store which reads are creating candidates in that position
        self.candidates_by_read = defaultdict(list)
        self.coverage = defaultdict(int)
        self.edit_count = defaultdict(int)
        self.candidate_positions = set()
        # all merged windows
        self.merged_windows = []

    def print_positions(self):
        for pos in sorted(self.candidate_positions):
            print(pos, self.edit_count[pos], self.coverage[pos])

    def print_windows(self):
        print('Total windows: ', len(self.merged_windows))
        for window in self.merged_windows:
            print(window[0], window[1], window[2])

    def get_candidate_windows(self):
        return self.merged_windows

    @staticmethod
    def get_read_stop_position(read):
        """
        Returns the stop position of the reference to where the read stops aligning
        :param read: The read
        :return: stop position of the reference where the read last aligned
        """
        ref_alignment_stop = read.reference_end

        # only find the position if the reference end is fetched as none from pysam API
        if ref_alignment_stop is None:
            positions = read.get_reference_positions()

            # find last entry that isn't None
            i = len(positions) - 1
            ref_alignment_stop = positions[-1]
            while i > 0 and ref_alignment_stop is None:
                i -= 1
                ref_alignment_stop = positions[i]

        return ref_alignment_stop

    def merge_positions(self):
        """
        Merge candidate positions we discovered in candidate positions set.
        If two positions are within a window they are merged in one window.

        This method updates merged_windows list where each entry is:
        (chromosome_name, start_position, end_position)
        :return:
        """
        start_pos = -1
        end_pos = -1
        for pos in sorted(self.candidate_positions):
            if start_pos == -1 and end_pos == -1:
                start_pos = pos
                end_pos = pos
            # if position is within window from previous position
            elif end_pos + MERGE_WINDOW_DISTANCE >= pos:
                end_pos = pos
            # else call it a window and start a new window
            else:
                self.merged_windows.append((self.chromosome_name, start_pos - MERGE_WINDOW_OFFSET, end_pos + MERGE_WINDOW_OFFSET))
                start_pos = pos
                end_pos = pos

        # if a window was left open inside loop
        if start_pos != -1:
            self.merged_windows.append((self.chromosome_name, start_pos - MERGE_WINDOW_OFFSET, end_pos + MERGE_WINDOW_OFFSET))

    def parse_match(self, alignment_position, read_sequence, ref_sequence, read_name):
        """
        Process a cigar operation that is a match
        :param alignment_position: Position where this match happened
        :param read_sequence: Read sequence
        :param ref_sequence: Reference sequence
        :param read_name: Read ID that we need to save
        :return:

        This method updates the candidates dictionary. Mostly by adding read IDs to the specific positions.
        """
        for i in range(len(read_sequence)):
            self.coverage[alignment_position+i] += 1
            if read_sequence[i] != ref_sequence[i]:
                self.edit_count[alignment_position+i] += 1
                self.candidates_by_read[alignment_position+i].append(read_name)
                yield alignment_position + i

    def parse_delete(self, alignment_position, length, read_name):
        """
        Process a cigar operation that is a delete
        :param alignment_position: Alignment position
        :param length: Length of the delete
        :param read_name: Read Id that we need to save
        :return:

        This method updates the candidates dictionary. Mostly by adding read IDs to the specific positions.
        """
        start = alignment_position
        stop = alignment_position + length
        for i in range(start, stop):
<<<<<<< HEAD
            self.mismatch_count[i] += 1
            self.coverage[i] += 1
=======
            self.edit_count[i] += 1
>>>>>>> e4539f14
            self.candidates_by_read[i].append(read_name)
            yield i

    def parse_insert(self, alignment_position, length, read_name):
        """
        Process a cigar operation where there is an insert
        :param alignment_position: Position where the insert happpened
        :param length: Length of the insert
        :param read_name: Read Id that we need to save
        :return:

        This method updates the candidates dictionary. Mostly by adding read IDs to the specific positions.
        """
        self.edit_count[alignment_position] += 1
        self.candidates_by_read[alignment_position].append(read_name)
        yield alignment_position

    def parse_reads(self, reads):
        """
        Parse reads to aligned to a site to find variants
        :param reads: Set of reads aligned
        :return:
        """
        for read in reads:
            # check if the mapping quality of the read is above threshold
            if read.mapping_quality > DEFAULT_MIN_MAP_QUALITY:
                self.candidate_positions.update(self.find_read_candidates(read=read))

    def find_read_candidates(self, read):
        """
        This method finds candidates given a read. We walk through the cigar string to find these candidates.
        :param read: Read from which we need to find the variant candidate positions.
        :return:

        Read candidates use a set data structure to find all positions in the read that has a possible variant.
        """
        ref_alignment_start = read.reference_start
        ref_alignment_stop = self.get_read_stop_position(read)
        cigar_tuples = read.cigartuples
        read_sequence = read.query_sequence
        ref_sequence = self.fasta_handler.get_sequence(chromosome_name=self.chromosome_name,
                                                       start=ref_alignment_start,
                                                       stop=ref_alignment_stop)

        # read_index: index of read sequence
        # ref_index: index of reference sequence
        read_index = 0
        ref_index = 0
        for cigar in cigar_tuples:
            cigar_code = cigar[0]
            length = cigar[1]

            # get the sequence segments that are effected by this operation
            ref_sequence_segment = ref_sequence[ref_index:ref_index+length]
            read_sequence_segment = read_sequence[read_index:read_index+length]

            # send the cigar tuple to get attributes we got by this operation
            ref_index_increment, read_index_increment, candidate_positions = \
                self.parse_cigar_tuple(cigar_code=cigar_code,
                                       length=length,
                                       alignment_position=ref_alignment_start+ref_index,
                                       ref_sequence=ref_sequence_segment,
                                       read_sequence=read_sequence_segment,
                                       read_name=read.query_name)

            # increase the read index iterator
            read_index += read_index_increment
            ref_index += ref_index_increment

            for pos in candidate_positions:
                if self.region_start_position <= pos <= self.region_end_position:
                    if self.mismatch_count[pos] > MIN_MISMATCH_THRESHOLD:
                        yield pos

    def parse_cigar_tuple(self, cigar_code, length, alignment_position, ref_sequence, read_sequence, read_name):
        """
        Parse through a cigar operation to find possible candidate variant positions in the read
        :param cigar_code: Cigar operation code
        :param length: Length of the operation
        :param alignment_position: Alignment position corresponding to the reference
        :param ref_sequence: Reference sequence
        :param read_sequence: Read sequence
        :param read_name: Read ID
        :return:

        cigar key map based on operation.
        details: http://pysam.readthedocs.io/en/latest/api.html#pysam.AlignedSegment.cigartuples
        0: "MATCH",
        1: "INSERT",
        2: "DELETE",
        3: "REFSKIP",
        4: "SOFTCLIP",
        5: "HARDCLIP",
        6: "PAD"
        """
        # get what kind of code happened
        ref_index_increment = length
        read_index_increment = length

        # why is this here?
        candidate_positions = set()

        # deal different kinds of operations
        if cigar_code == 0:
            # match
            candidate_positions.update(self.parse_match(alignment_position=alignment_position,
                                                        read_sequence=read_sequence,
                                                        ref_sequence=ref_sequence,
                                                        read_name=read_name))
        elif cigar_code == 1:
            # insert
            candidate_positions.update(self.parse_insert(alignment_position=alignment_position,
                                                         length=length,
                                                         read_name=read_name))
            ref_index_increment = 0
        elif cigar_code == 2:
            # delete
            candidate_positions.update(self.parse_delete(alignment_position=alignment_position,
                                                         length=length,
                                                         read_name=read_name))
            read_index_increment = 0
        elif cigar_code == 3:
            # ref skip
            ref_index_increment = 0

        elif cigar_code == 4:
            # soft clip
            ref_index_increment = 0
        elif cigar_code == 5:
            # hard clip
            ref_index_increment = 0
            read_index_increment = 0
        elif cigar_code == 6:
            # pad
            ref_index_increment = 0
            read_index_increment = 0
        else:
            raise("INVALID CIGAR CODE: %s" % cigar_code)

        return ref_index_increment, read_index_increment, candidate_positions

<|MERGE_RESOLUTION|>--- conflicted
+++ resolved
@@ -143,12 +143,8 @@
         start = alignment_position
         stop = alignment_position + length
         for i in range(start, stop):
-<<<<<<< HEAD
             self.mismatch_count[i] += 1
             self.coverage[i] += 1
-=======
-            self.edit_count[i] += 1
->>>>>>> e4539f14
             self.candidates_by_read[i].append(read_name)
             yield i
 
